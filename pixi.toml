[project]
authors = ["cgeady <caryn@geady.com>"]
channels = ["conda-forge"]
description = "Add a short description here"
name = "MIRV"
platforms = ["osx-arm64","linux-64"]
version = "0.1.0"

[tasks]

[dependencies]
pandas = ">=2.2.3,<3"
seaborn = ">=0.13.2,<0.14"
matplotlib = ">=3.10.0,<4"
lifelines = ">=0.30.0,<0.31"
statannotations = ">=0.7.1,<0.8"
<<<<<<< HEAD
jinja2 = ">=3.1.5,<4"

[pypi-dependencies]
torch = ">=2.6.0, <3"
torch_geometric = "*"
torch-geometric = ">=2.6.1, <3"
=======
upsetplot = ">=0.9.0,<0.10"
jinja2 = ">=3.1.6,<4"
qrcode = ">=8.0,<9"
>>>>>>> 97ec5f91
<|MERGE_RESOLUTION|>--- conflicted
+++ resolved
@@ -14,15 +14,12 @@
 matplotlib = ">=3.10.0,<4"
 lifelines = ">=0.30.0,<0.31"
 statannotations = ">=0.7.1,<0.8"
-<<<<<<< HEAD
 jinja2 = ">=3.1.5,<4"
 
 [pypi-dependencies]
 torch = ">=2.6.0, <3"
 torch_geometric = "*"
 torch-geometric = ">=2.6.1, <3"
-=======
 upsetplot = ">=0.9.0,<0.10"
 jinja2 = ">=3.1.6,<4"
-qrcode = ">=8.0,<9"
->>>>>>> 97ec5f91
+qrcode = ">=8.0,<9"