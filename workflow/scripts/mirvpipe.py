# Initialize
import os
os.chdir(os.path.dirname(__file__))
from functionals import DataProcessing

class MIRVPipe:
    def __init__(   self, 
                    patient_id = 'USUBJID',
                    radiomics = '../../procdata/SARC021/radiomics-lung.csv', 
                    clinical = ['../../rawdata/clinical-all.csv',{'corrvars':['ARM'],'boxplotvars':['ARM']}],
                    recist = ['../../rawdata/SARC021/recist-all.csv',{'corrvars':[],'boxplotvars':[],}],
                    survival = ['../../rawdata/SARC021/survival-all.csv', {'survcols':[],'yearConversion':1}],
                    ctdna = ['../../rawdata/SARC021/ctdna-lms.csv', {'corrvars': ['Pretreatment_bin', 'Pre-cycle3_bin'], 'boxplotvars': ['Pretreatment_bin', 'Pre-cycle3_bin']}]
                 ):
        self.patient_id = patient_id
        self.radiomicsData = radiomics
        self.clinicalData = clinical
        self.recistData = recist
        self.survivalData = survival
        self.ctdnaData = ctdna

    def run(self):
        
        # instantiate the data processing class
        col_label = 'diagnostics_Versions_PyRadiomics' if 'all' in self.radiomicsData else 'STUDY'
        dp = DataProcessing(patient_id=self.patient_id,    # column name for patient ID in PyRadiomics output
                    labels={'col': col_label, 'pre': 'baseline', 'post': 'cycle2'},
                    resp_thresh=33)  
        print('Data Processing Class Initialized')

        # radiomics data loading and feature reduction
        rad_volume_results = dp.loadRadiomics(self.radiomicsData)

        if self.ctdnaData[0] is not None:
            ctdna_df = dp.loadData(self.ctdnaData[0], self.ctdnaData[1]['corrvars'] + [self.patient_id])
            ctdna_df[self.patient_id] = ctdna_df[self.patient_id].astype(str)
            rad_volume_results[0] = rad_volume_results[0][rad_volume_results[0][self.patient_id].isin(ctdna_df[self.patient_id])]

        # feature reduction
        radiomics_red = dp.radiomicsFeatureReduction(rad_volume_results[0])

        # Calculate MIRV and determine the response outcomes (if available)
        if len(rad_volume_results) == 3:
            response_df = dp.calcResponseOutcomes(rad_volume_results[1],rad_volume_results[2])
            outcome_df = dp.calcMIRVMetrics(radiomics_red, response_df)
        else:
            response_df = dp.calcResponseOutcomes(rad_volume_results[1])
            outcome_df = dp.calcMIRVMetrics(radiomics_red, response_df)

        # ----- SURVIVAL ANALYSIS -----
        if self.survivalData[0] is not None and self.survivalData[1]['survcols'] is not None:
            survcols_flat = [col for sublist in self.survivalData[1]['survcols'] for col in sublist]
            survival_df = dp.loadData(self.survivalData[0], survcols_flat + [self.patient_id])
            survival_df[self.patient_id] = survival_df[self.patient_id].astype(str)
            outcome_df[self.patient_id] = outcome_df[self.patient_id].astype(str)
            survival_df = survival_df[survival_df[self.patient_id].isin(outcome_df[self.patient_id])]
            survival_df = survival_df.merge(outcome_df, on=self.patient_id, how='left')
            survival_df = survival_df.dropna()
            print('Number of patients (survival analysis): {}'.format(survival_df.shape[0]))
            print('----------')
            print('Survival IQR: {}'.format(survival_df['T_OS'].quantile([0.25,0.50,0.75])))
            print('Number of events: {}'.format(survival_df['E_OS'].sum()))
            mirv_cols = ['MaxTumorSim', 'MaxEuclDist']
            for col in mirv_cols:
                dp.compareSurvival(survival_df, col, self.survivalData[1]['survcols'],savefigFlag=True)
        else:
            survival_df = None

        # ----- CORRELATION ANALYSIS -----
        data_types = [self.clinicalData,self.recistData,self.ctdnaData]
        corr_df = outcome_df.copy()
        for i, data in enumerate(data_types):
            if data[0] is not None and data[1]['corrvars'] is not None:
                data_df = dp.loadData(data[0], data[1]['corrvars'] + [self.patient_id])
                data_df = data_df[data_df[self.patient_id].isin(outcome_df[self.patient_id])]
                corr_df[self.patient_id] = corr_df[self.patient_id].astype(str)
                data_df[self.patient_id] = data_df[self.patient_id].astype(str)
                corr_df = corr_df.merge(data_df, on=self.patient_id, how='left', suffixes=('', '_drop')).reset_index(drop=True)
        corr_df = corr_df.drop(columns=[self.patient_id])

        # correlation matrix
        if self.radiomicsData == '../../procdata/SARC021/radiomics-all.csv':
            cormat, pmat = None, None
        else:
            cormat, pmat = dp.correlationMatrix(corr_df,drop_cols=[],savefigFlag=False,invertFlag=False) 
        
        return [rad_volume_results,survival_df,corr_df,cormat,pmat]

if __name__ == '__main__':
    
    # instantiate the MIRV pipeline for all patients with survival data
    mp_sarc_surv = MIRVPipe(radiomics = '../../procdata/SARC021/radiomics-all.csv',
                            clinical  = [   '../../rawdata/SARC021/baseline-all.csv', 
                                        {'corrvars':['CPCELL','AGE','BECOG'],
                                        'boxplotvars':['CPCELL']}], 
                            recist    = [   '../../rawdata/SARC021/recist-all.csv',
                                        {'corrvars':['RECIST'],
                                         'boxplotvars':['RECIST']}], 
                            survival  = [   '../../rawdata/SARC021/survival-all.csv',
                                        {'survcols':[('T_OS', 'E_OS')],
                                                     'yearConversion':1}], 
                            ctdna     = [None,None]
                        )
    
    # instantiate the MIRV pipeline for patients with ctDNA
    mp_sarc_liqb = MIRVPipe(radiomics = '../../procdata/SARC021/radiomics-liqb.csv',
                            clinical  = [   '../../rawdata/SARC021/baseline-all.csv', 
                                        {'corrvars':[],
                                        'boxplotvars':['CPCELL']}], 
                            recist    = [   '../../rawdata/SARC021/recist-all.csv',
                                        {'corrvars':[],
                                        'boxplotvars':['RECIST']}], 
                            survival  = [None,None], 
                            ctdna     = [ '../../rawdata/SARC021/ctdna-lms.csv',
                                        {'corrvars':['Pretreatment_bin','Pre-cycle3_bin'],
                                        'boxplotvars':['Pretreatment_bin','Pre-cycle3_bin']}]
                        )
    
    # instantiate the MIRV pipeline lung subset, no ctDNA
    mp_sarc_lung = MIRVPipe(radiomics = '../../procdata/SARC021/radiomics-lung.csv',
                            clinical  = [   '../../rawdata/SARC021/baseline-all.csv', 
                                        {'corrvars':[],
                                        'boxplotvars':['CPCELL']}], 
                            recist    = [   '../../rawdata/SARC021/recist-all.csv',
                                        {'corrvars':[],
                                        'boxplotvars':['RECIST']}], 
                            survival  = [None,None], 
                            ctdna     = [None,None]
                        )
    
    # run the pipeline by subset
    results_lung = mp_sarc_lung.run()
<<<<<<< HEAD
    results_liqb = mp_sarc_liqb.run()
=======

    # results_liqb = mp_sarc_liqb.run()
>>>>>>> 46bf7c8a
    # results_surv = mp_sarc_surv.run()
    print('MIRV pipeline complete')

# %% Additional survival analysis

# import pandas as pd
# import numpy as np
# import matplotlib.pyplot as plt
# import seaborn as sns
# from lifelines import CoxPHFitter, KaplanMeierFitter
# from lifelines.statistics import logrank_test
# from lifelines.statistics import multivariate_logrank_test
# from lifelines.statistics import proportional_hazard_test

# # update matplotlib parameters for black background
# plt.rcParams.update(plt.rcParamsDefault)
# plt.rcParams.update({'font.size': 24})

# # Clean-up the data
# df_surv = results_surv[1]
# df_corr = results_surv[2]
# df_merged = df_surv.merge(df_corr, on=['AvgEuclDist', 'AvgTumorSim', 
#                                         'Brange', 'Bstddev', 'Btotal',
#                                         'MaxEuclDist', 'MaxTumorSim'])

# df_merged.drop(columns=['AvgEuclDist', 'AvgTumorSim',
#                         'Brange', 'Bstddev', 'group',
#                         'USUBJID'], inplace=True)

# # Cox Proportional Hazards Regression (multivariable)
# cph = CoxPHFitter()
# df_merged = df_merged.dropna()
# print(df_merged.CPCELL.value_counts())

# # Feature formatting - patient age, tumor burden, CPCELL, RECIST
# df_merged['AGE'] = df_merged['AGE'] >= 65 
# df_merged['Btotal'] = df_merged['Btotal'] >= df_merged['Btotal'].median()
# df_merged['CPCELL'] = df_merged['CPCELL'].astype('category').cat.codes
# df_merged['RECIST'] = df_merged['RECIST'].astype('category').cat.codes

# df_merged.rename(columns={'MaxTumorSim':'MIRV (max) Dissimilarity',
#                             'MaxEuclDist':'MIRV (max) Distance',
#                             'T_OS':'Overall survival (years)',
#                             'E_OS':'Overall survival event',
#                             'AGE':'Patient Age >= 65',
#                             'Btotal':'Baseline Volume (total)',
#                             'CPCELL':'Histologic classification',
#                             'BECOG':'ECOG Performance Status'},
#                     inplace=True)

# # add interactions terms between clinical variables and MIRV
# df_merged['ECOG x MIRV Dissimilarity'] = df_merged['ECOG Performance Status'] * df_merged['MIRV (max) Dissimilarity']
# df_merged['Histology x MIRV Dissimilarity'] = df_merged['Histologic classification'] * df_merged['MIRV (max) Dissimilarity']
# df_merged['Age x MIRV Dissimilarity'] = df_merged['Patient Age >= 65'] * df_merged['MIRV (max) Dissimilarity']
# df_merged['RECIST x MIRV Dissimilarity'] = df_merged['RECIST'] * df_merged['MIRV (max) Dissimilarity']

# # add interactions terms between clinical variables and MIRV (max) Distance (does not change overall result - removing to make the plot more readable)
# # df_merged['ECOG x MIRV Distance'] = df_merged['ECOG Performance Status'] * df_merged['MIRV (max) Distance']
# # df_merged['Histology x MIRV Distance'] = df_merged['Histologic classification'] * df_merged['MIRV (max) Distance']
# # df_merged['Age x MIRV Distance'] = df_merged['Patient Age >= 65'] * df_merged['MIRV (max) Distance']
# # df_merged['RECIST x MIRV Distance'] = df_merged['RECIST'] * df_merged['MIRV (max) Distance']

# # Fit the Cox Proportional Hazards model
# cph = CoxPHFitter()
# cph.fit(df_merged, duration_col='Overall survival (years)', event_col='Overall survival event')

# # Print the summary of the fitted model
# cph.print_summary()

# # Plot the coefficients
# cph.plot()
# sns.despine(offset=10,trim=True)
# plt.show()

# # %%

# kmf = KaplanMeierFitter()
# mirv = ['MIRV (max) Dissimilarity', 'MIRV (max) Distance']
# idx = 0

# # Compare survival by histology 
# for hist in df_merged['Histologic classification'].unique():
#     mask = df_merged['Histologic classification'] == hist
#     # for the mask, compare survival between MIRV > median and MIRV <= median
#     df_subset = df_merged[mask]
#     median_mirv = df_subset[mirv[idx]].median()
#     # Kaplan-Meier curves for MIRV_max_Dissimilarity > median and <= median within Histologic_classification == 1
#     df_subset = df_subset.copy()
#     df_subset['Overall survival (years)'] = df_subset['Overall survival (years)'] 
#     df_subset['Overall survival event'] = df_subset['Overall survival event'].astype(bool)
#     df_subset['MIRV_group'] = np.where(df_subset[mirv[idx]] > median_mirv, 'High', 'Low')
#     fig, ax = plt.subplots(figsize=(8, 5))
#     for mirv_group, color in zip(['High', 'Low'], ['#764179', '#3BAEE6']):
#         mask = df_subset['MIRV_group'] == mirv_group
#         kmf.fit(durations=df_subset.loc[mask, 'Overall survival (years)'].astype(float), 
#                 event_observed=df_subset.loc[mask, 'Overall survival event'].astype(bool),
#                 label=mirv_group)
#         kmf.plot_survival_function(ax=ax, label=f"{mirv[idx]} {mirv_group}", ci_show=True, color=color)
    
#     # Add at-risk counts below the plot with adjusted spacing
#     # add_at_risk_counts(kmf, ax=ax, fontsize=12)
#     sns.despine(trim=True, offset=10)
#     plt.xlabel('Time (years)')
#     plt.ylabel('Survival Probability')
#     # update legend
#     handles, labels = ax.get_legend_handles_labels()
#     plt.legend(handles=[handles[0], handles[1]], labels=['High', 'Low'], loc='upper right')

#     plt.show()

#     # Log-rank test
#     results = logrank_test(
#         df_subset.loc[df_subset['MIRV_group'] == 'High', 'Overall survival (years)'],
#         df_subset.loc[df_subset['MIRV_group'] == 'Low', 'Overall survival (years)'],
#         event_observed_A=df_subset.loc[df_subset['MIRV_group'] == 'High', 'Overall survival event'],
#         event_observed_B=df_subset.loc[df_subset['MIRV_group'] == 'Low', 'Overall survival event']
#     )
#     print(f"Log-rank test p-value for Histologic classification = {hist}: {results.p_value}")

#     # Univariable Cox model for mirv[idx]
#     cph = CoxPHFitter()
#     cph.fit(df_subset[[mirv[idx], 'Overall survival (years)', 'Overall survival event']], 
#             duration_col='Overall survival (years)', event_col='Overall survival event')
#     print(f"Univariable Cox model for {mirv[idx]} in Histology = {hist}:")
#     cph.print_summary()
# print('-----------------------------------')
# print('---------PIPELINE FINISHED---------')
# print('-----------------------------------')
# %% COMPARATIVE ROC CURVES

import pandas as pd
import numpy as np
import matplotlib.pyplot as plt
from sklearn.linear_model import LogisticRegression
from sklearn.model_selection import StratifiedKFold, GridSearchCV
from sklearn.metrics import roc_auc_score, roc_curve
import seaborn as sns

# Run both analyses and save results separately
roc_results_lung = {}
feature_importances_lung = {}
roc_results_liqb = {}
feature_importances_liqb = {}

for analysis_type in ['lung', 'liqb']:
    if analysis_type == 'lung':
        df_vol = results_lung[0][1]
        btotal = df_vol.groupby('USUBJID')['VOLUME_PRE'].sum()
        df_burden = pd.DataFrame({'USUBJID': btotal.index, 'Btotal': btotal.values})
        df = df_burden.merge(results_lung[2], on='Btotal', how='left').dropna()
    else:
        df_vol = results_liqb[0][1]
        btotal = df_vol.groupby('USUBJID')['VOLUME_PRE'].sum()
        df_burden = pd.DataFrame({'USUBJID': btotal.index, 'Btotal': btotal.values})
        df = df_burden.merge(results_liqb[2], on='Btotal', how='left').dropna()

    # Merge clinical and recist data
    df_clin = pd.read_csv('../../rawdata/SARC021/baseline-all.csv')
    df_recist = pd.read_csv('../../rawdata/SARC021/recist-all.csv')
    df = df.merge(df_clin[['USUBJID', 'CPCELL', 'AGE', 'BECOG']], on='USUBJID', how='left')
    df = df.merge(df_recist[['USUBJID', 'RECIST']], on='USUBJID', how='left')

    # Encode categorical variables
    df['CPCELL'] = df['CPCELL'].astype('category').cat.codes
    df['AGE'] = (df['AGE'] >= 65).astype(int)
    df['BECOG'] = df['BECOG'].astype('category').cat.codes
    recist_order = ['NE', 'CR', 'PR', 'SD', 'PD']
    df['RECIST'] = pd.Categorical(df['RECIST'], categories=recist_order, ordered=True).codes

    feature_sets = {
        "Baseline": ['Btotal', 'CPCELL', 'AGE', 'BECOG'],
        "Baseline+RECIST": ['Btotal', 'CPCELL', 'AGE', 'BECOG', 'RECIST'],
        "Baseline+MIRV": ['Btotal', 'CPCELL', 'AGE', 'BECOG', 'MaxTumorSim', 'MaxEuclDist'],
        "Baseline+RECIST+MIRV": ['Btotal', 'CPCELL', 'AGE', 'BECOG', 'RECIST', 'MaxTumorSim', 'MaxEuclDist'],
    }
    pretty_names = {
        "Btotal": "Baseline Volume (total)",
        "CPCELL": "Histologic Classification",
        "AGE": "Patient Age >= 65",
        "BECOG": "ECOG Performance Status",
        "RECIST": "RECIST",
        "MaxTumorSim": "MIRV Dissimilarity",
        "MaxEuclDist": "MIRV Distance"
    }

    cv = StratifiedKFold(n_splits=5, shuffle=True, random_state=42)
    param_grid = {'C': np.logspace(-3, 3, 7), 'penalty': ['l2'], 'solver': ['lbfgs'], 'max_iter': [1000]}

    roc_results = {}
    feature_importances = {}

    for model_name, feats in feature_sets.items():
        X = df[feats].values
        if analysis_type == 'lung':
            y = df['Mixed Response'].values
        else:
            y = df['Pre-cycle3_bin'].values
        grid = GridSearchCV(LogisticRegression(), param_grid, cv=cv, scoring='roc_auc', n_jobs=1)
        grid.fit(X, y)
        print(f"{analysis_type} - {model_name}: Best params: {grid.best_params_}, Mean AUC: {grid.best_score_:.2f}")

        # ROC curve
        tprs, aucs = [], []
        mean_fpr = np.linspace(0, 1, 100)
        for train, test in cv.split(X, y):
            model = LogisticRegression(**grid.best_params_)
            model.fit(X[train], y[train])
            probas_ = model.predict_proba(X[test])[:, 1]
            fpr, tpr, _ = roc_curve(y[test], probas_)
            auc = roc_auc_score(y[test], probas_)
            aucs.append(auc)
            tprs.append(np.interp(mean_fpr, fpr, tpr))
            tprs[-1][0] = 0.0
        mean_tpr = np.mean(tprs, axis=0)
        mean_auc = np.mean(aucs)
        std_auc = np.std(aucs)
        roc_results[model_name] = (mean_fpr, mean_tpr, mean_auc, std_auc)

        # Feature importance
        coefs = grid.best_estimator_.coef_[0]
        feature_importances[model_name] = dict(zip([pretty_names[f] for f in feats], coefs))

    if analysis_type == 'lung':
        roc_results_lung = roc_results
        feature_importances_lung = feature_importances
    else:
        roc_results_liqb = roc_results
        feature_importances_liqb = feature_importances

# %% PLOTTING ROC CURVES
fig, axes = plt.subplots(1, 2, figsize=(14, 6), sharey=True)

# Plot for lung
ax = axes[0]
for model_name, (mean_fpr, mean_tpr, mean_auc, std_auc) in roc_results_lung.items():
    ax.plot(mean_fpr, mean_tpr, lw=2, label=f"{model_name} (AUC={mean_auc:.2f}±{std_auc:.2f})")
ax.plot([0, 1], [0, 1], 'k--', lw=1)
ax.set_xlabel('False Positive Rate')
ax.set_ylabel('True Positive Rate')
ax.set_title('Lung Subset')
ax.grid(False)

# Plot for liqb
ax = axes[1]
for model_name, (mean_fpr, mean_tpr, mean_auc, std_auc) in roc_results_liqb.items():
    ax.plot(mean_fpr, mean_tpr, lw=2, label=f"{model_name}")
ax.plot([0, 1], [0, 1], 'k--', lw=1)
ax.set_xlabel('False Positive Rate')
ax.set_title('ctDNA Subset')



# Shared legend
handles, labels = axes[1].get_legend_handles_labels()
fig.legend(handles, labels, loc='center left', bbox_to_anchor=(0.85, 0.5), frameon=False)
plt.tight_layout(rect=[0, 0, 0.85, 1])
# plt.suptitle('Comparative ROC Curves: Lung vs ctDNA Subsets', fontsize=16, y=1.02)
sns.despine(trim=True, offset=10)
plt.savefig('../../results/roc_curves_comparative.png', dpi=300, bbox_inches='tight')
plt.show()

# --- Text output for reporting ---
print("Lung Subset AUCs:")
for model_name, (_, _, mean_auc, std_auc) in roc_results_lung.items():
    print(f"  {model_name}: {mean_auc:.2f} ± {std_auc:.2f}")

print("\nctDNA Subset AUCs:")
for model_name, (_, _, mean_auc, std_auc) in roc_results_liqb.items():
    print(f"  {model_name}: {mean_auc:.2f} ± {std_auc:.2f}")

# %%<|MERGE_RESOLUTION|>--- conflicted
+++ resolved
@@ -130,12 +130,8 @@
     
     # run the pipeline by subset
     results_lung = mp_sarc_lung.run()
-<<<<<<< HEAD
-    results_liqb = mp_sarc_liqb.run()
-=======
 
     # results_liqb = mp_sarc_liqb.run()
->>>>>>> 46bf7c8a
     # results_surv = mp_sarc_surv.run()
     print('MIRV pipeline complete')
 
